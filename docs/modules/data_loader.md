--- conflicted
+++ resolved
@@ -16,11 +16,7 @@
 
 ```yaml
 dataloader: {
-<<<<<<< HEAD
-    module: DataLoader,
-=======
     dataloader: PytorchDataLoader,
->>>>>>> ee6f0f6b
     args: {
         num_workers: 0,
         batch_size: 16,
