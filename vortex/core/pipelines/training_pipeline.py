import os
import shutil
import pytz
import warnings

from typing import Union
from pathlib import Path
from datetime import datetime
from copy import copy
from tqdm import tqdm
from easydict import EasyDict

import torch
import numpy as np
import comet_ml

from vortex.core.factory import (
    create_model,create_dataset,
    create_dataloader,
    create_experiment_logger
)
from vortex.utils.common import check_and_create_output_dir
from vortex.utils.parser import check_config
from vortex.core.pipelines.base_pipeline import BasePipeline
from vortex.core import engine

__all__ = ['TrainingPipeline']

def _set_seed(config : EasyDict):
    """Set pytorch and numpy seed https://pytorch.org/docs/stable/notes/randomness.html

    Args:
        config (EasyDict): dictionary parsed from Vortex experiment file from field 'seed'
    """
    try:
        seed = config.torch
        torch.manual_seed(seed)
        warnings.warn('setting torch manual seed to %s' % seed)
    except AttributeError:
        pass
    try:
        seed = config.numpy
        np.random.seed(config.numpy)
        warnings.warn('setting numpy manual seed to %s' % seed)
    except AttributeError:
        pass
    try:
        cudnn_deterministic = config.cudnn.deterministic
        torch.backends.cudnn.deterministic = cudnn_deterministic
        warnings.warn('setting cudnn.deterministic to %s' %
                      cudnn_deterministic)
    except AttributeError:
        pass
    try:
        cudnn_benchmark = config.cudnn.benchmark
        torch.backends.cudnn.benchmark = cudnn_benchmark
        warnings.warn('setting cudnn.benchmark to %s' % cudnn_benchmark)
    except AttributeError:
        pass

class TrainingPipeline(BasePipeline):
    """Vortex Training Pipeline API
    """

    def __init__(self,
                 config:EasyDict,
                 config_path: Union[str,Path,None] = None,
                 hypopt: bool = False,
                 resume: bool = False):
        """Class initialization

        Args:
            config (EasyDict): dictionary parsed from Vortex experiment file
            config_path (Union[str,Path,None], optional): path to experiment file. 
                Need to be provided for backup **experiment file**. 
                Defaults to None.
            hypopt (bool, optional): flag for hypopt, disable several pipeline process. 
                Defaults to False.
            resume (bool, optional): flag to resume training. 
                Defaults to False.

        Raises:
            Exception: raise undocumented error if exist

        Example:
            ```python
            from vortex.utils.parser import load_config
            from vortex.core.pipelines import TrainingPipeline
            
            # Parse config
            config_path = 'experiments/config/example.yml'
            config = load_config(config_path)
            train_executor = TrainingPipeline(config=config,
                                              config_path=config_path,
                                              hypopt=False)
            ```
        """

        self.start_epoch = 0
        state_dict = None
        if resume or ('checkpoint' in config and config.checkpoint is not None):
            if 'checkpoint' not in config:
                raise RuntimeError("You specify to resume but 'checkpoint' is not configured "
                    "in the config file. Please specify 'checkpoint' option in the top level "
                    "of your config file pointing to model path used for resume.")
            checkpoint = torch.load(config.checkpoint)
            state_dict = checkpoint['state_dict']

            if resume:
                self.start_epoch = checkpoint['epoch']
                model_config = EasyDict(checkpoint['config'])
                if config.model.name != model_config.model.name:
                    raise RuntimeError("Model name configuration specified in config file ({}) is not "
                        "the same as saved in model checkpoint ({}).".format(config.model.name,
                        model_config.model.name))
                if config.model.network_args != model_config.model.network_args:
                    raise RuntimeError("'network_args' configuration specified in config file ({}) is "
                        "not the same as saved in model checkpoint ({}).".format(config.model.network_args, 
                        model_config.model.network_args))

                if 'name' in config.dataset.train:
                    cfg_dataset_name = config.dataset.train.name
                elif 'dataset' in config.dataset.train:
                    cfg_dataset_name = config.dataset.train.dataset
                else:
                    raise RuntimeError("dataset name is not found in config. Please specify in "
                        "'config.dataset.train.name'.")
                if 'name' in model_config.dataset.train:
                    model_dataset_name = model_config.dataset.train.name
                elif 'dataset' in model_config.dataset.train:
                    model_dataset_name = model_config.dataset.train.dataset
                if cfg_dataset_name != model_dataset_name:
                    raise RuntimeError("Dataset specified in config file ({}) is not the same as saved "
                        "in model checkpoint ({}).".format(cfg_dataset_name, model_dataset_name))

                if ('n_classes' in config.model.network_args and 
                        (config.model.network_args.n_classes != model_config.model.network_args.n_classes)):
                    raise RuntimeError("Number of classes configuration specified in config file ({}) "
                        "is not the same as saved in model checkpoint ({}).".format(
                        config.model.network_args.n_classes, model_config.model.network_args.n_classes))

        self.config = config
        self.hypopt = hypopt

        # Check experiment config validity
        self._check_experiment_config(config)

        if not self.hypopt:
            # Create experiment logger
            self.experiment_logger = create_experiment_logger(config)

            # Output directory creation
            # If config_path is provided, it will duplicate the experiment file into the run directory
            self.experiment_directory,self.run_directory=check_and_create_output_dir(config,
                                                                                     self.experiment_logger,
                                                                                     config_path)

            # Create local experiments run log file
            self._create_local_runs_log(self.config,
                                        self.experiment_logger,
                                        self.experiment_directory,
                                        self.run_directory)
        else:
            self.experiment_logger=None

        # Training components creation
<<<<<<< HEAD
        if 'device' in config:
            self.device = config.device
        elif 'device' in config.trainer:
            self.device = config.trainer.device
        else:
            raise RuntimeError("'device' field not found in config. Please specify properly in main level.")
        self.model_components = create_model(model_config=config.model, state_dict=state_dict)
=======
        self.device = config.trainer.device
        model_components = create_model(model_config=config.model, state_dict=state_dict)
        if not isinstance(model_components, EasyDict):
            model_components = EasyDict(model_components)
        # not working for easydict
        # model_components.setdefault('collate_fn',None)
        if not 'collate_fn' in model_components:
            model_components.collate_fn = None
        self.model_components = model_components
>>>>>>> ee6f0f6b
        self.model_components.network = self.model_components.network.to(self.device)
        self.criterion = self.model_components.loss.to(self.device)

        if 'dataloader' in config:
            dataloader_config = config.dataloader
        elif 'dataloader' in config.dataset:
            dataloader_config = config.dataset.dataloader
        else:
            raise RuntimeError("Dataloader config field not found in config.")

        self.dataloader = create_dataloader(dataloader_config=dataloader_config,
                                            dataset_config=config.dataset,
                                            preprocess_config=config.model.preprocess_args,
                                            collate_fn=self.model_components.collate_fn,
                                            stage='train')
        self.trainer = engine.create_trainer(
            config.trainer, criterion=self.criterion,
            model=self.model_components.network,
            experiment_logger=self.experiment_logger,
        )
        if resume:
            self.trainer.optimizer.load_state_dict(checkpoint['optimizer_state'])
            if self.trainer.scheduler is not None:
                self.trainer.scheduler.load_state_dict(checkpoint["scheduler_state"])

        # Validation components creation
        try:
            if 'validator' in config:
                validator_cfg = config.validator
            elif 'device' in config.trainer:
                validator_cfg = config.trainer.validator
            else:
                raise RuntimeError("'validator' field not found in config. Please specify properly in main level.")

            val_dataset = create_dataset(config.dataset, config.model.preprocess_args, stage='validate')
            ## use same batch-size as training by default
            validation_args = EasyDict({'batch_size' : self.dataloader.batch_size})
            validation_args.update(validator_cfg.args)
            self.validator = engine.create_validator(
                self.model_components, 
                val_dataset, validation_args, 
                device=self.device
            )
            self.val_epoch = validator_cfg.val_epoch
            self.valid_for_validation = True
        except AttributeError as e:
            warnings.warn('validation step not properly configured, will be skipped')
            self.valid_for_validation = False
        except Exception as e:
            raise Exception(str(e))

        # Reproducibility settings check
        if hasattr(config, 'seed') :
            _set_seed(config.seed)

        if not self.hypopt:
            print("\nexperiment directory:", self.run_directory)
        self._has_cls_names = hasattr(self.dataloader.dataset, "class_names")

    def run(self,
            save_model : bool = True) -> EasyDict:
        """Execute training pipeline

        Args:
            save_model (bool, optional): dump model's checkpoint. Defaults to True.

        Returns:
            EasyDict: dictionary containing loss, val results and learning rates history

        Example:
            ```python
            train_executor = TrainingPipeline(config=config,
                                              config_path=config_path,
                                              hypopt=False)
            outputs = train_executor.run()
            ```
        """
        # Do training process
        val_metrics, val_results = [], None
        epoch_losses = []
        learning_rates = []
        for epoch in tqdm(range(self.start_epoch, self.config.trainer.epoch), desc="EPOCH",
                          total=self.config.trainer.epoch, initial=self.start_epoch, 
                          dynamic_ncols=True):
            loss, lr = self.trainer(self.dataloader, epoch)
            epoch_losses.append(loss.item())
            learning_rates.append(lr)
            print('epoch %s loss : %s with lr : %s' % (epoch, loss.item(), lr))

            # Experiment Logging
            metrics_log = EasyDict({
                'epoch' : epoch,
                'epoch_loss' : loss.item(),
                'epoch_lr' : lr
            })

            # Disable several training features for hyperparameter optimization
            if not self.hypopt:
                self.experiment_logger.log_on_epoch_update(metrics_log)

            # Do validation process if configured
            if self.valid_for_validation and ((epoch+1) % self.val_epoch == 0):
                assert(self.validator.predictor.model is self.model_components.network)
                val_results = self.validator()
                # val_results = {"accuracy": 0.3246}
                if 'pr_curves' in val_results :
                    val_results.pop('pr_curves')
                val_metrics.append(val_results)

                # Experiment Logging
                metrics_log = EasyDict({
                    'epoch' : epoch
                })

                # Assuming val_results type is dict
                metrics_log.update(val_results)

                # Disable several training features for hyperparameter optimization
                if not self.hypopt:
                    self.experiment_logger.log_on_validation_result(metrics_log)

                # logger.log_metrics(val_results, step=epoch)
                print('epoch %s validation : %s' % (epoch, ', '.join(['{}:{:.4f}'.format(key, value) for key, value in val_results.items()])))

            # Save on several epoch
            if ((epoch+1) % self.config.trainer.save_epoch == 0) and (save_model):
                metrics = None
                if self.valid_for_validation:
                    metrics = val_results
                model_fname = "{}-epoch-{}.pth".format(self.config.experiment_name, epoch)
                self._save_checkpoint(epoch, metrics=metrics, filename=model_fname)

                # Experiment Logging
                # Disabled on hyperparameter optimization
                if not self.hypopt:
                    file_log = EasyDict({
                        'epoch' : epoch,
                        'model_path' : model_fname
                    })
                    self.experiment_logger.log_on_model_save(file_log)

        # Save final weights on after all epochs finished
        if save_model:
            metrics = None
            if self.valid_for_validation:
                metrics = val_results
            model_fname = "{}.pth".format(self.config.experiment_name)
            model_path = self._save_checkpoint(epoch, metrics=metrics, filename=model_fname)
            # Copy final weight from runs directory to experiment directory
            shutil.copy(model_path, Path(self.experiment_directory))

            # Experiment Logging
            # Disabled on hyperparameter optimization
            if not self.hypopt:
                file_log = EasyDict({
                    'epoch' : epoch,
                    'model_path' : model_path
                })
                self.experiment_logger.log_on_model_save(file_log)

        return EasyDict({
            'epoch_losses' : epoch_losses, 
            'val_metrics' : val_metrics, 
            'learning_rates' : learning_rates
        })

    def _check_experiment_config(self,config : EasyDict):
        """Function to check whether configuration is valid for training

        Args:
            config (EasyDict): dictionary parsed from Vortex experiment file

        Raises:
            RuntimeError: raise error if configuration is not valid
        """
        check_result = check_config(config, 'train')
        if not check_result.valid:
            raise RuntimeError("invalid config : %s" % str(check_result))
        self.config = config ## this is just a workaround for backward compatibility
        val_check_result = check_config(config, 'validate')
        if not val_check_result.valid:
            warnings.warn('this config file is not valid for validation, validation step will be "\
                "skipped: \n%s' % str(val_check_result))

    def _create_local_runs_log(self,
                              config : EasyDict,
                              experiment_logger,
                              experiment_directory : Union[str,Path],
                              run_directory : Union[str,Path]):
        """Log experiment attempt to 'local_runs.log'

        Args:
            config (EasyDict): dictionary parsed from Vortex experiment file
            experiment_logger : ExperimentLogger object
            experiment_directory (Union[str,Path]): path to experiment directory
            run_directory (Union[str,Path]): path to run directory
        """
        # Log experiments run on local experiment runs log file
        utc_now = pytz.utc.localize(datetime.utcnow())
        if not config.logging or (config.logging and not 'pytz_timezone' in config.logging):
            pst_now = utc_now.astimezone(pytz.timezone("Asia/Jakarta"))
        else:
            pst_now = utc_now.astimezone(pytz.timezone(config.logging.pytz_timezone))
        date_time = pst_now.strftime("%m/%d/%Y, %H:%M:%S")
        logging_provider = None if config.logging == None else config.logging.module
        log_file = Path('experiments/local_runs.log')
        if log_file.exists():
            mode='r+'
        else:
            mode='a+'
        with open(log_file,mode) as f:
            if mode=='r+':
                old_content = f.read()
                f.seek(0,0)
            f.write('#'*100+'\n')
            f.write('Timestamp : %s\n'%date_time)
            f.write('Experiment Name : %s\n'%config.experiment_name)
            f.write('Base Experiment Output Path : %s\n'%experiment_directory)
            f.write('Experiment Run Output Path : %s\n'%run_directory)
            f.write('Logging Provider : %s\n'%logging_provider)
            if 'log_url' in experiment_logger.__dict__.keys():
                f.write('Experiment Log URL : %s\n'%experiment_logger.log_url)
            f.write('#'*100+'\n')
            f.write('\n')
            if mode=='r+':
                f.write(old_content)

    def _save_checkpoint(self, epoch, metrics=None, filename=None):
        checkpoint = {
            "epoch": epoch+1, 
            "config": self.config,
            "state_dict": self.model_components.network.state_dict(),
            "optimizer_state": self.trainer.optimizer.state_dict(),
        }
        if metrics is not None:
            checkpoint["metrics"] = metrics
        if self._has_cls_names and self.dataloader.dataset.class_names is not None:
            checkpoint["class_names"] = self.dataloader.dataset.class_names
        if self.trainer.scheduler is not None:
            checkpoint["scheduler_state"] = self.trainer.scheduler.state_dict()
        filedir = self.run_directory
        if filename is None:
            filename = "{}.pth".format(self.config.experiment_name)
        else:
            filename = Path(filename)
            if str(filename.parent) != ".":
                filedir = filename.parent
                filename = Path(filename.name)
            if filename.suffix == "" or filename.suffix != ".pth":
                if filename.suffix != ".pth":
                     warnings.warn("filename for save checkpoint ({}) does not have "
                        ".pth extension, overriding it to .pth".format(str(filename)))
                filename = filename.with_suffix(".pth")

        filepath =  str(filedir.joinpath(filename))
        torch.save(checkpoint, filepath)
        return filepath<|MERGE_RESOLUTION|>--- conflicted
+++ resolved
@@ -164,16 +164,14 @@
             self.experiment_logger=None
 
         # Training components creation
-<<<<<<< HEAD
+
         if 'device' in config:
             self.device = config.device
         elif 'device' in config.trainer:
             self.device = config.trainer.device
         else:
             raise RuntimeError("'device' field not found in config. Please specify properly in main level.")
-        self.model_components = create_model(model_config=config.model, state_dict=state_dict)
-=======
-        self.device = config.trainer.device
+
         model_components = create_model(model_config=config.model, state_dict=state_dict)
         if not isinstance(model_components, EasyDict):
             model_components = EasyDict(model_components)
@@ -182,7 +180,7 @@
         if not 'collate_fn' in model_components:
             model_components.collate_fn = None
         self.model_components = model_components
->>>>>>> ee6f0f6b
+
         self.model_components.network = self.model_components.network.to(self.device)
         self.criterion = self.model_components.loss.to(self.device)
 
