--- conflicted
+++ resolved
@@ -56,11 +56,8 @@
 - Refactor `DatasetWrapper` into `BasicDatasetWrapper` and `DefaultDatasetWrapper`
 - Change output type of BaseRuntime `__call__` method to list of orderedDict
 - It is now possible to override image auto padding in dataset object by adding and set `self.disable_image_auto_pad = True` attribute on the `collate_fn` object provided by the `model_components`
-<<<<<<< HEAD
 - Change output type of BaseRuntime `__call__` method to list of orderedDict
 - It is now possible to override image auto padding in dataset object by adding and set `self.disable_image_auto_pad = True` attribute on the `collate_fn` object provided by the `model_components`
-=======
->>>>>>> f5ba095d
 
 ## v0.1.0
 
