# Changelog

All notable changes to this project will be documented in this file.

The format is based on [Keep a Changelog](https://keepachangelog.com/en/1.0.0/),
and this project adheres to [Semantic Versioning](https://semver.org/spec/v2.0.0.html).

## [Unreleased]

### Added
- learning rate scheduler value plan visualizer script in [`scripts/visualize_learning_rate.py`](scripts/visualize_learning_rate.py)
- `save_best_metrics` config to save model checkpoint on best metrics
- always save checkpoint of last epoch model
- save `best_metrics` value in model checkpoint
- support for experimental [DETR model](https://github.com/facebookresearch/detr), this model is still unable to be exported caused by the limitation in current exporter design
- support for per parameter options (see [PyTorch Optimizer](https://pytorch.org/docs/stable/optim.html#per-parameter-options)) using `'param_groups'` key in model components.
- jit and export global context, see [`vortex/development/networks/modules/utils/config.py`](src/development/vortex/development/networks/modules/utils/config.py)
- support for per parameter options (see [PyTorch Optimizer](https://pytorch.org/docs/stable/optim.html#per-parameter-options)) 
using `'param_groups'` key in model components.
- support for None `additional_input` shape in model for scalar tensor input.
- support for image size type of list (w,h), or non-square image, in predict and export.
- validation loss calculation to experiment logger


### Changed
- model checkpoint not save on hyperparameter optimization
- `save_epoch` config is not required
- Fix bug on scheduler.step() placement on trainer
- Update docs on supported Pytorch scheduler
- changed `StepLRWithBurnIn` to `StepLRWithWarmUp` scheduler
- changed `CosineLRScheduler` to `CosineLRWithWarmUp` scheduler
- changed `TanhLRScheduler` to `TanhLRWithWarmUp` scheduler
- `BaseTrainer.create_optimizer` only accept model parameters dict (e.g. from `model.parameters()`) instead of the model itself
<<<<<<< HEAD
- make `class_label` for detection not required
=======
- update backbone components
- use mobilenetv3 definition and pretrained from [rwightman](https://github.com/rwightman/pytorch-image-models)
>>>>>>> 5f59d6cf

### Fixed
- Fix error when using ir_runtime_validate with uneven batch splitting caused by different batch size on the last batch sample
- Fix error when `save_best_metrics` not present in experiment file



## 0.2.0

### Added

- Added new classification metrics for validation :
    - roc_curve
    - precision
    - recall
    - f1-score

- new checkpoint (saved) model format  
  checkpoint model is loaded as a dictionary with:  
  - default (required) member in checkpoint:
    - `epoch` --> number of epochs the model have been trained
    - `state_dict` -> trained model's state dict, this is the same as the entire data as the old format
    - `optimizer_state` --> optimizer state in training
    - `config` --> configuration used to train the model

  - additional (optional) member (if any):
    - `class_names` --> model's output class names map
    - `metrics` --> per epoch training metrics
    - `scheduler_state` -> `state_dict` for trainer's lr scheduler
- support for resume training in training pipeline using `checkpoint` field in config file and `--resume` flag in train command.
- `checkpoint` field in configuration file to point to the checkpoint model used to resume training if `--resume` flag is given. `init_state_dict` is still possible to be used but will automatically load `state_dict` to model even if `--resume` flag is not defined, but removed from docs.
- model checkpoint update script in `script/update_model.py`
- Now possible to access `class_names` and `input_specs` attributes from both `PytorchPredictionPipeline.model` and `IRPredictionPipeline.model`
- config deprecation checks for new config format
- Support for adding external model from user space
- Added `DALIDataLoader` and `nvidia_dali` augmentation module
  - `nvidia_dali` augmentation module must be used with `DALIDataLoader`
  - `DALIDataLoader` can use other augmentation module, however if `nvidia_dali` augmentation module if specified in the experiment file, it must be in the first order
  - `DALIDataLoader` utilize `ray` library to paralelize external module augmentation for each batch sample


### Changed

- reading `class_names` attribute from checkpoint in prediction and export pipeline
- `class_names` in dataset, prediction, and export is optional. If not specified or `None`, will create a numbered class label `[class_0, class_1, ..., class_n]`
- `class_names` moved from `PytorchPredictionPipeline.class_names` to `PytorchPredictionPipeline.model.class_names` ( also applied to `IRPredictionPipeline`)
- None in string to normal python None
- new config format, as described in [#7](https://github.com/nodefluxio/vortex/issues/7).
  - change dataset name field `dataset` to `name` in `config.dataset.train` and `config.dataset.eval`.
  - move `device` from `config.trainer` to main `config`.
  - move `dataloader` field from `config.dataset` to main `config`.
  - change dataloader module from `dataloader` to `module` in `config.dataloader`.
  - change default dataloader module name from `DataLoader` to `PytorchDataLoader` in `config.dataloader.module`.
  - change `scheduler` to `lr_scheduler` in `config.trainer`.
  - change field `validation` to `validator` and move it from `config.trainer` to main `config`.
- Refactor `DatasetWrapper` into `BasicDatasetWrapper` and `DefaultDatasetWrapper`
- Change output type of BaseRuntime `__call__` method to list of orderedDict
- It is now possible to override image auto padding in dataset object by adding and set `self.disable_image_auto_pad = True` attribute on the `collate_fn` object provided by the `model_components`
- Refactor package into 2 namespace packages : `vortex.runtime` and `vortex.development`. In which case `vortex.development` is depend on `vortex.runtime`, but `vortex.runtime` can be installed as a standalone package for minimal requirement inferencing library


## v0.1.0

### Added

- Python package installation
- Command line interface
- Initial documentation
- Base development pipeline : training, validation, export, predict, ir-predict, ir-validation, hypopt
- Modular design
- Integration with image augmentation library ( Albumentations )
- Integration with hyperparameter optimization library ( Optuna )
- Integration with 3rd party experiment logger ( Comet.ml )
- Graph export to Torchscript and ONNX
- Visual report of model's performance and resource usage, see this example
- Various architecture support
  - 50 + infamous backbone networks
  - Classification and Detection architecture support<|MERGE_RESOLUTION|>--- conflicted
+++ resolved
@@ -31,12 +31,10 @@
 - changed `CosineLRScheduler` to `CosineLRWithWarmUp` scheduler
 - changed `TanhLRScheduler` to `TanhLRWithWarmUp` scheduler
 - `BaseTrainer.create_optimizer` only accept model parameters dict (e.g. from `model.parameters()`) instead of the model itself
-<<<<<<< HEAD
 - make `class_label` for detection not required
-=======
 - update backbone components
 - use mobilenetv3 definition and pretrained from [rwightman](https://github.com/rwightman/pytorch-image-models)
->>>>>>> 5f59d6cf
+
 
 ### Fixed
 - Fix error when using ir_runtime_validate with uneven batch splitting caused by different batch size on the last batch sample
