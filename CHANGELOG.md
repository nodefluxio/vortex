# Changelog

All notable changes to this project will be documented in this file.

The format is based on [Keep a Changelog](https://keepachangelog.com/en/1.0.0/),
and this project adheres to [Semantic Versioning](https://semver.org/spec/v2.0.0.html).

## [Unreleased]

### Added

- Added new classification metrics for validation :
    - roc_curve
    - precision
    - recall
    - f1-score

- new checkpoint (saved) model format  
  checkpoint model is loaded as a dictionary with:  
  - default (required) member in checkpoint:
    - `epoch` --> number of epochs the model have been trained
    - `state_dict` -> trained model's state dict, this is the same as the entire data as the old format
    - `optimizer_state` --> optimizer state in training
    - `config` --> configuration used to train the model

  - additional (optional) member (if any):
    - `class_names` --> model's output class names map
    - `metrics` --> per epoch training metrics
    - `scheduler_state` -> `state_dict` for trainer's lr scheduler
- support for resume training in training pipeline using `checkpoint` field in config file and `--resume` flag in train command.
- `checkpoint` field in configuration file to point to the checkpoint model used to resume training if `--resume` flag is given. `init_state_dict` is still possible to be used but will automatically load `state_dict` to model even if `--resume` flag is not defined, but removed from docs.
- model checkpoint update script in `script/update_model.py`
- Now possible to access `class_names` and `input_specs` attributes from both `PytorchPredictionPipeline.model` and `IRPredictionPipeline.model`
<<<<<<< HEAD
- config deprecation checks for new config format

=======
- Support for adding external model from user space
- Added `DALIDataLoader` and `nvidia_dali` augmentation module
  - `nvidia_dali` augmentation module must be used with `DALIDataLoader`
  - `DALIDataLoader` can use other augmentation module, however if `nvidia_dali` augmentation module if specified in the experiment file, it must be in the first order
  - `DALIDataLoader` utilize `ray` library to paralelize external module augmentation for each batch sample
>>>>>>> ee6f0f6b

### Changed

- reading `class_names` attribute from checkpoint in prediction and export pipeline
- `class_names` in dataset, prediction, and export is optional. If not specified or `None`, will create a numbered class label `[class_0, class_1, ..., class_n]`
- `class_names` moved from `PytorchPredictionPipeline.class_names` to `PytorchPredictionPipeline.model.class_names` ( also applied to `IRPredictionPipeline`)
<<<<<<< HEAD
- None in string to normal python None
- new config format, as described in [#7](https://github.com/nodefluxio/vortex/issues/7).
  - change dataset name field `dataset` to `name` in `config.dataset.train` and `config.dataset.eval`.
  - move `device` from `config.trainer` to main `config`.
  - move `dataloader` field from `config.dataset` to main `config`.
  - change dataloader module from `dataloader` to `module` in `config.dataloader`.
  - change default dataloader module name from `DataLoader` to `PytorchDataLoader` in `config.dataloader.module`.
  - change `scheduler` to `lr_scheduler` in `config.trainer`.
  - change field `validation` to `validator` and move it from `config.trainer` to main `config`.
=======
- Refactor `DatasetWrapper` into `BasicDatasetWrapper` and `DefaultDatasetWrapper`
>>>>>>> ee6f0f6b

## v0.1.0

### Added

- Python package installation
- Command line interface
- Initial documentation
- Base development pipeline : training, validation, export, predict, ir-predict, ir-validation, hypopt
- Modular design
- Integration with image augmentation library ( Albumentations )
- Integration with hyperparameter optimization library ( Optuna )
- Integration with 3rd party experiment logger ( Comet.ml )
- Graph export to Torchscript and ONNX
- Visual report of model's performance and resource usage, see this example
- Various architecture support
  - 50 + infamous backbone networks
  - Classification and Detection architecture support<|MERGE_RESOLUTION|>--- conflicted
+++ resolved
@@ -31,23 +31,19 @@
 - `checkpoint` field in configuration file to point to the checkpoint model used to resume training if `--resume` flag is given. `init_state_dict` is still possible to be used but will automatically load `state_dict` to model even if `--resume` flag is not defined, but removed from docs.
 - model checkpoint update script in `script/update_model.py`
 - Now possible to access `class_names` and `input_specs` attributes from both `PytorchPredictionPipeline.model` and `IRPredictionPipeline.model`
-<<<<<<< HEAD
 - config deprecation checks for new config format
-
-=======
 - Support for adding external model from user space
 - Added `DALIDataLoader` and `nvidia_dali` augmentation module
   - `nvidia_dali` augmentation module must be used with `DALIDataLoader`
   - `DALIDataLoader` can use other augmentation module, however if `nvidia_dali` augmentation module if specified in the experiment file, it must be in the first order
   - `DALIDataLoader` utilize `ray` library to paralelize external module augmentation for each batch sample
->>>>>>> ee6f0f6b
+
 
 ### Changed
 
 - reading `class_names` attribute from checkpoint in prediction and export pipeline
 - `class_names` in dataset, prediction, and export is optional. If not specified or `None`, will create a numbered class label `[class_0, class_1, ..., class_n]`
 - `class_names` moved from `PytorchPredictionPipeline.class_names` to `PytorchPredictionPipeline.model.class_names` ( also applied to `IRPredictionPipeline`)
-<<<<<<< HEAD
 - None in string to normal python None
 - new config format, as described in [#7](https://github.com/nodefluxio/vortex/issues/7).
   - change dataset name field `dataset` to `name` in `config.dataset.train` and `config.dataset.eval`.
@@ -57,9 +53,8 @@
   - change default dataloader module name from `DataLoader` to `PytorchDataLoader` in `config.dataloader.module`.
   - change `scheduler` to `lr_scheduler` in `config.trainer`.
   - change field `validation` to `validator` and move it from `config.trainer` to main `config`.
-=======
 - Refactor `DatasetWrapper` into `BasicDatasetWrapper` and `DefaultDatasetWrapper`
->>>>>>> ee6f0f6b
+
 
 ## v0.1.0
 
